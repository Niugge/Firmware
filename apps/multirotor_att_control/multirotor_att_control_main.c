/****************************************************************************
 *
 *   Copyright (C) 2012 PX4 Development Team. All rights reserved.
 *   Author: Lorenz Meier <lm@inf.ethz.ch>
 *
 * Redistribution and use in source and binary forms, with or without
 * modification, are permitted provided that the following conditions
 * are met:
 *
 * 1. Redistributions of source code must retain the above copyright
 *    notice, this list of conditions and the following disclaimer.
 * 2. Redistributions in binary form must reproduce the above copyright
 *    notice, this list of conditions and the following disclaimer in
 *    the documentation and/or other materials provided with the
 *    distribution.
 * 3. Neither the name PX4 nor the names of its contributors may be
 *    used to endorse or promote products derived from this software
 *    without specific prior written permission.
 *
 * THIS SOFTWARE IS PROVIDED BY THE COPYRIGHT HOLDERS AND CONTRIBUTORS
 * "AS IS" AND ANY EXPRESS OR IMPLIED WARRANTIES, INCLUDING, BUT NOT
 * LIMITED TO, THE IMPLIED WARRANTIES OF MERCHANTABILITY AND FITNESS
 * FOR A PARTICULAR PURPOSE ARE DISCLAIMED. IN NO EVENT SHALL THE
 * COPYRIGHT OWNER OR CONTRIBUTORS BE LIABLE FOR ANY DIRECT, INDIRECT,
 * INCIDENTAL, SPECIAL, EXEMPLARY, OR CONSEQUENTIAL DAMAGES (INCLUDING,
 * BUT NOT LIMITED TO, PROCUREMENT OF SUBSTITUTE GOODS OR SERVICES; LOSS
 * OF USE, DATA, OR PROFITS; OR BUSINESS INTERRUPTION) HOWEVER CAUSED
 * AND ON ANY THEORY OF LIABILITY, WHETHER IN CONTRACT, STRICT
 * LIABILITY, OR TORT (INCLUDING NEGLIGENCE OR OTHERWISE) ARISING IN
 * ANY WAY OUT OF THE USE OF THIS SOFTWARE, EVEN IF ADVISED OF THE
 * POSSIBILITY OF SUCH DAMAGE.
 *
 ****************************************************************************/

/**
 * @file multirotor_att_control_main.c
 *
 * Implementation of multirotor attitude control main loop.
 *
 * @author Lorenz Meier <lm@inf.ethz.ch>
 */

#include <nuttx/config.h>
#include <stdio.h>
#include <stdlib.h>
#include <string.h>
#include <stdbool.h>
#include <unistd.h>
#include <fcntl.h>
#include <errno.h>
#include <debug.h>
#include <getopt.h>
#include <time.h>
#include <math.h>
#include <poll.h>
#include <sys/prctl.h>
#include <arch/board/up_hrt.h>
#include <uORB/uORB.h>
#include <drivers/drv_gyro.h>
#include <uORB/topics/vehicle_status.h>
#include <uORB/topics/vehicle_attitude.h>
#include <uORB/topics/vehicle_attitude_setpoint.h>
#include <uORB/topics/manual_control_setpoint.h>
#include <uORB/topics/offboard_control_setpoint.h>
#include <uORB/topics/vehicle_rates_setpoint.h>
#include <uORB/topics/sensor_combined.h>
#include <uORB/topics/actuator_controls.h>

#include <systemlib/perf_counter.h>
#include <systemlib/systemlib.h>

#include "multirotor_attitude_control.h"
#include "multirotor_rate_control.h"

__EXPORT int multirotor_att_control_main(int argc, char *argv[]);

static bool thread_should_exit;
static int mc_task;
static bool motor_test_mode = false;

static orb_advert_t actuator_pub;

static struct vehicle_status_s state;

<<<<<<< HEAD
/**
 * Perform rate control right after gyro reading
 */
static void *rate_control_thread_main(void *arg)
{
	prctl(PR_SET_NAME, "mc rate control", getpid());

	struct actuator_controls_s actuators;

	int att_sub = orb_subscribe(ORB_ID(vehicle_attitude));
	int rates_sp_sub = orb_subscribe(ORB_ID(vehicle_rates_setpoint));

	orb_advert_t actuator_pub = orb_advertise(ORB_ID_VEHICLE_ATTITUDE_CONTROLS, &actuators);

//	struct pollfd fds = { .fd = att_sub, .events = POLLIN };

	struct vehicle_attitude_s vehicle_attitude;
	struct vehicle_rates_setpoint_s rates_sp;
	memset(&rates_sp, 0, sizeof(rates_sp));
	float gyro_lp[3] = {0.0f, 0.0f, 0.0f};

	while (true) {
//		/* rate control at maximum rate */
//		/* wait for a sensor update, check for exit condition every 1000 ms */
//		int ret = poll(&fds, 1, 1000);
//
//		if (ret < 0) {
//			/* XXX this is seriously bad - should be an emergency */
//		} else if (ret == 0) {
//			/* XXX this means no sensor data - should be critical or emergency */
//			printf("[mc att control] WARNING: Not getting gyro data, no rate control\n");
//		} else {
			/* get current angular rate */
			orb_copy(ORB_ID(vehicle_attitude), att_sub, &vehicle_attitude);
			/* get current rate setpoint */
			bool rates_sp_valid = false;
			orb_check(rates_sp_sub, &rates_sp_valid);
			if (rates_sp_valid) {
				orb_copy(ORB_ID(vehicle_rates_setpoint), rates_sp_sub, &rates_sp);
			}

			/* perform local lowpass */

			/* apply controller */
//			if (state.flag_control_rates_enabled) {
				/* lowpass gyros */
				// XXX
				gyro_lp[0] = vehicle_attitude.rollspeed;
				gyro_lp[1] = vehicle_attitude.pitchspeed;
				gyro_lp[2] = vehicle_attitude.yawspeed;

				//multirotor_control_rates(&rates_sp, gyro_lp, &actuators);
				printf(".\n");
				orb_publish(ORB_ID_VEHICLE_ATTITUDE_CONTROLS, actuator_pub, &actuators);
//			}
//		}
		usleep(5000);
	}

	return NULL;
}

=======
>>>>>>> 2a06b668
static int
mc_thread_main(int argc, char *argv[])
{
	/* declare and safely initialize all structs */
	memset(&state, 0, sizeof(state));
	struct vehicle_attitude_s att;
	memset(&att, 0, sizeof(att));
	struct vehicle_attitude_setpoint_s att_sp;
	memset(&att_sp, 0, sizeof(att_sp));
	struct manual_control_setpoint_s manual;
	memset(&manual, 0, sizeof(manual));
	struct sensor_combined_s raw;
	memset(&raw, 0, sizeof(raw));
	struct offboard_control_setpoint_s offboard_sp;
	memset(&offboard_sp, 0, sizeof(offboard_sp));
	struct vehicle_rates_setpoint_s rates_sp;
	memset(&rates_sp, 0, sizeof(rates_sp));

	struct actuator_controls_s actuators;

	/* subscribe to attitude, motor setpoints and system state */
	int att_sub = orb_subscribe(ORB_ID(vehicle_attitude));
	int att_setpoint_sub = orb_subscribe(ORB_ID(vehicle_attitude_setpoint));
	int setpoint_sub = orb_subscribe(ORB_ID(offboard_control_setpoint));
	int state_sub = orb_subscribe(ORB_ID(vehicle_status));
	int manual_sub = orb_subscribe(ORB_ID(manual_control_setpoint));
	int sensor_sub = orb_subscribe(ORB_ID(sensor_combined));

	/* 
	 * Do not rate-limit the loop to prevent aliasing
	 * if rate-limiting would be desired later, the line below would
	 * enable it.
	 *
	 * rate-limit the attitude subscription to 200Hz to pace our loop
	 * orb_set_interval(att_sub, 5);
	 */
	struct pollfd fds = { .fd = att_sub, .events = POLLIN };

	/* publish actuator controls */
	for (unsigned i = 0; i < NUM_ACTUATOR_CONTROLS; i++) {
		actuators.control[i] = 0.0f;
	}

	orb_advert_t actuator_pub = orb_advertise(ORB_ID_VEHICLE_ATTITUDE_CONTROLS, &actuators);
	orb_advert_t att_sp_pub = orb_advertise(ORB_ID(vehicle_attitude_setpoint), &att_sp);
	orb_advert_t rates_sp_pub = orb_advertise(ORB_ID(vehicle_rates_setpoint), &rates_sp);
	int rates_sp_sub = orb_subscribe(ORB_ID(vehicle_rates_setpoint));

	/* register the perf counter */
	perf_counter_t mc_loop_perf = perf_alloc(PC_ELAPSED, "multirotor_att_control");

	/* welcome user */
	printf("[multirotor_att_control] starting\n");

<<<<<<< HEAD
	/* ready, spawn pthread */
	pthread_attr_t rate_control_attr;
	pthread_attr_init(&rate_control_attr);
	pthread_attr_setstacksize(&rate_control_attr, 4096);
	pthread_t rate_control_thread;
	pthread_create(&rate_control_thread, &rate_control_attr, rate_control_thread_main, NULL);

=======
>>>>>>> 2a06b668
	while (!thread_should_exit) {

		/* wait for a sensor update, check for exit condition every 500 ms */
		poll(&fds, 1, 500);

		perf_begin(mc_loop_perf);

		/* get a local copy of system state */
		bool updated;
		orb_check(state_sub, &updated);
		if (updated) {
			orb_copy(ORB_ID(vehicle_status), state_sub, &state);
		}
		/* get a local copy of manual setpoint */
		orb_copy(ORB_ID(manual_control_setpoint), manual_sub, &manual);
		/* get a local copy of attitude */
		orb_copy(ORB_ID(vehicle_attitude), att_sub, &att);
		/* get a local copy of attitude setpoint */
		orb_copy(ORB_ID(vehicle_attitude_setpoint), att_setpoint_sub, &att_sp);
		/* get a local copy of rates setpoint */
		orb_check(setpoint_sub, &updated);
		if (updated) {
			orb_copy(ORB_ID(offboard_control_setpoint), setpoint_sub, &offboard_sp);
		}
		/* get a local copy of the current sensor values */
		orb_copy(ORB_ID(sensor_combined), sensor_sub, &raw);


		/** STEP 1: Define which input is the dominating control input */

		if (state.flag_control_manual_enabled) {
			/* manual inputs, from RC control or joystick */

			if (state.flag_control_rates_enabled && !state.flag_control_attitude_enabled) {
				rates_sp.roll = manual.roll;
				rates_sp.pitch = manual.pitch;
				rates_sp.yaw = manual.yaw;
				rates_sp.thrust = manual.throttle;
				rates_sp.timestamp = hrt_absolute_time();
			}

			if (state.flag_control_attitude_enabled) {
				att_sp.roll_body = manual.roll;
				att_sp.pitch_body = manual.pitch;
				att_sp.yaw_body = manual.yaw; // XXX Hack, remove, switch to yaw rate controller
				/* set yaw rate */
				rates_sp.yaw = manual.yaw;
				att_sp.thrust = manual.throttle;
				att_sp.timestamp = hrt_absolute_time();
			}
			/* STEP 2: publish the result to the vehicle actuators */
			orb_publish(ORB_ID(vehicle_attitude_setpoint), att_sp_pub, &att_sp);
			
			if (motor_test_mode) {
				att_sp.roll_body = 0.0f;
				att_sp.pitch_body = 0.0f;
				att_sp.yaw_body = 0.0f;
				att_sp.thrust = 0.1f;
				att_sp.timestamp = hrt_absolute_time();
				/* STEP 2: publish the result to the vehicle actuators */
				orb_publish(ORB_ID(vehicle_attitude_setpoint), att_sp_pub, &att_sp);
			}

		} else if (state.flag_control_offboard_enabled) {
			/* offboard inputs */
			if (offboard_sp.mode == OFFBOARD_CONTROL_MODE_DIRECT_RATES) {
				rates_sp.roll = offboard_sp.p1;
				rates_sp.pitch = offboard_sp.p2;
				rates_sp.yaw = offboard_sp.p3;
				rates_sp.thrust = offboard_sp.p4;
				rates_sp.timestamp = hrt_absolute_time();
				orb_publish(ORB_ID(vehicle_rates_setpoint), rates_sp_pub, &rates_sp);
			} else if (offboard_sp.mode == OFFBOARD_CONTROL_MODE_DIRECT_ATTITUDE) {
				att_sp.roll_body = offboard_sp.p1;
				att_sp.pitch_body = offboard_sp.p2;
				att_sp.yaw_body = offboard_sp.p3;
				att_sp.thrust = offboard_sp.p4;
				att_sp.timestamp = hrt_absolute_time();
				/* STEP 2: publish the result to the vehicle actuators */
				orb_publish(ORB_ID(vehicle_attitude_setpoint), att_sp_pub, &att_sp);
			}

			/* decide wether we want rate or position input */
		}

		/** STEP 3: Identify the controller setup to run and set up the inputs correctly */

<<<<<<< HEAD
//		/* run attitude controller */
//		if (state.flag_control_attitude_enabled && !state.flag_control_rates_enabled) {
//			multirotor_control_attitude(&att_sp, &att, NULL, &actuators);
//			orb_publish(ORB_ID_VEHICLE_ATTITUDE_CONTROLS, actuator_pub, &actuators);
//		} else if (state.flag_control_attitude_enabled && state.flag_control_rates_enabled) {
//			multirotor_control_attitude(&att_sp, &att, &rates_sp, NULL);
//			orb_publish(ORB_ID(vehicle_rates_setpoint), rates_sp_pub, &rates_sp);
//		}

		float gyro_lp[3] = {0.0f, 0.0f, 0.0f};

		gyro_lp[0] = att.rollspeed;
		gyro_lp[1] = att.pitchspeed;
		gyro_lp[2] = att.yawspeed;

		rates_sp.roll = manual.roll;
		rates_sp.pitch = manual.pitch;
		rates_sp.yaw = manual.yaw; // XXX Hack, remove, switch to yaw rate controller
					/* set yaw rate */
		rates_sp.yaw = manual.yaw;
		rates_sp.thrust = manual.throttle;
		rates_sp.timestamp = hrt_absolute_time();
=======
		/* run attitude controller */
		// if (state.flag_control_attitude_enabled && !state.flag_control_rates_enabled) {
		// 	multirotor_control_attitude(&att_sp, &att, NULL, &actuators);
		// 	orb_publish(ORB_ID_VEHICLE_ATTITUDE_CONTROLS, actuator_pub, &actuators);
		// } else if (state.flag_control_attitude_enabled && state.flag_control_rates_enabled) {
		// 	multirotor_control_attitude(&att_sp, &att, &rates_sp, NULL);
		// 	orb_publish(ORB_ID(vehicle_rates_setpoint), rates_sp_pub, &rates_sp);
		// }


		if (state.flag_control_rates_enabled) {

			float gyro[3] = {0.0f, 0.0f, 0.0f};

			/* get current rate setpoint */
			bool rates_sp_valid = false;
			orb_check(rates_sp_sub, &rates_sp_valid);
			if (rates_sp_valid) {
				orb_copy(ORB_ID(vehicle_rates_setpoint), rates_sp_sub, &rates_sp);
			}

			/* apply controller */
			gyro[0] = att.rollspeed;
			gyro[1] = att.pitchspeed;
			gyro[2] = att.yawspeed;

			multirotor_control_rates(&rates_sp, gyro, &actuators);
			orb_publish(ORB_ID_VEHICLE_ATTITUDE_CONTROLS, actuator_pub, &actuators);
		}
>>>>>>> 2a06b668

		multirotor_control_rates(&rates_sp, gyro_lp, &actuators);
		orb_publish(ORB_ID_VEHICLE_ATTITUDE_CONTROLS, actuator_pub, &actuators);

		perf_end(mc_loop_perf);
	}

	printf("[multirotor att control] stopping, disarming motors.\n");

	/* kill all outputs */
	for (unsigned i = 0; i < NUM_ACTUATOR_CONTROLS; i++)
		actuators.control[i] = 0.0f;
	orb_publish(ORB_ID_VEHICLE_ATTITUDE_CONTROLS, actuator_pub, &actuators);


	close(att_sub);
	close(state_sub);
	close(manual_sub);
	close(actuator_pub);
	close(att_sp_pub);

	perf_print_counter(mc_loop_perf);
	perf_free(mc_loop_perf);

	fflush(stdout);
	exit(0);
}

static void
usage(const char *reason)
{
	if (reason)
		fprintf(stderr, "%s\n", reason);
	fprintf(stderr, "usage: multirotor_att_control [-m <mode>] [-t] {start|status|stop}\n");
	fprintf(stderr, "    <mode> is 'rates' or 'attitude'\n");
	fprintf(stderr, "    -t enables motor test mode with 10%% thrust\n");
	exit(1);
}

int multirotor_att_control_main(int argc, char *argv[])
{
	int	ch;
	unsigned int optioncount = 0;

	while ((ch = getopt(argc, argv, "tm:")) != EOF) {
		switch (ch) {
		case 't':
			motor_test_mode = true;
			optioncount += 1;
			break;
		case ':':
			usage("missing parameter");
			break;
		default:
			fprintf(stderr, "option: -%c\n", ch);
			usage("unrecognized option");
			break;
		}
	}
	argc -= optioncount;
	//argv += optioncount;

	if (argc < 1)
		usage("missing command");

	if (!strcmp(argv[1+optioncount], "start")) {

		thread_should_exit = false;
		mc_task = task_spawn("multirotor_att_control",
				     SCHED_DEFAULT,
				     SCHED_PRIORITY_MAX - 15,
				     6000,
				     mc_thread_main,
				     NULL);
		exit(0);
	}

	if (!strcmp(argv[1+optioncount], "stop")) {
		thread_should_exit = true;
		exit(0);
	}

	usage("unrecognized command");
	exit(1);
}<|MERGE_RESOLUTION|>--- conflicted
+++ resolved
@@ -82,71 +82,6 @@
 
 static struct vehicle_status_s state;
 
-<<<<<<< HEAD
-/**
- * Perform rate control right after gyro reading
- */
-static void *rate_control_thread_main(void *arg)
-{
-	prctl(PR_SET_NAME, "mc rate control", getpid());
-
-	struct actuator_controls_s actuators;
-
-	int att_sub = orb_subscribe(ORB_ID(vehicle_attitude));
-	int rates_sp_sub = orb_subscribe(ORB_ID(vehicle_rates_setpoint));
-
-	orb_advert_t actuator_pub = orb_advertise(ORB_ID_VEHICLE_ATTITUDE_CONTROLS, &actuators);
-
-//	struct pollfd fds = { .fd = att_sub, .events = POLLIN };
-
-	struct vehicle_attitude_s vehicle_attitude;
-	struct vehicle_rates_setpoint_s rates_sp;
-	memset(&rates_sp, 0, sizeof(rates_sp));
-	float gyro_lp[3] = {0.0f, 0.0f, 0.0f};
-
-	while (true) {
-//		/* rate control at maximum rate */
-//		/* wait for a sensor update, check for exit condition every 1000 ms */
-//		int ret = poll(&fds, 1, 1000);
-//
-//		if (ret < 0) {
-//			/* XXX this is seriously bad - should be an emergency */
-//		} else if (ret == 0) {
-//			/* XXX this means no sensor data - should be critical or emergency */
-//			printf("[mc att control] WARNING: Not getting gyro data, no rate control\n");
-//		} else {
-			/* get current angular rate */
-			orb_copy(ORB_ID(vehicle_attitude), att_sub, &vehicle_attitude);
-			/* get current rate setpoint */
-			bool rates_sp_valid = false;
-			orb_check(rates_sp_sub, &rates_sp_valid);
-			if (rates_sp_valid) {
-				orb_copy(ORB_ID(vehicle_rates_setpoint), rates_sp_sub, &rates_sp);
-			}
-
-			/* perform local lowpass */
-
-			/* apply controller */
-//			if (state.flag_control_rates_enabled) {
-				/* lowpass gyros */
-				// XXX
-				gyro_lp[0] = vehicle_attitude.rollspeed;
-				gyro_lp[1] = vehicle_attitude.pitchspeed;
-				gyro_lp[2] = vehicle_attitude.yawspeed;
-
-				//multirotor_control_rates(&rates_sp, gyro_lp, &actuators);
-				printf(".\n");
-				orb_publish(ORB_ID_VEHICLE_ATTITUDE_CONTROLS, actuator_pub, &actuators);
-//			}
-//		}
-		usleep(5000);
-	}
-
-	return NULL;
-}
-
-=======
->>>>>>> 2a06b668
 static int
 mc_thread_main(int argc, char *argv[])
 {
@@ -190,7 +125,7 @@
 		actuators.control[i] = 0.0f;
 	}
 
-	orb_advert_t actuator_pub = orb_advertise(ORB_ID_VEHICLE_ATTITUDE_CONTROLS, &actuators);
+	actuator_pub = orb_advertise(ORB_ID_VEHICLE_ATTITUDE_CONTROLS, &actuators);
 	orb_advert_t att_sp_pub = orb_advertise(ORB_ID(vehicle_attitude_setpoint), &att_sp);
 	orb_advert_t rates_sp_pub = orb_advertise(ORB_ID(vehicle_rates_setpoint), &rates_sp);
 	int rates_sp_sub = orb_subscribe(ORB_ID(vehicle_rates_setpoint));
@@ -201,16 +136,6 @@
 	/* welcome user */
 	printf("[multirotor_att_control] starting\n");
 
-<<<<<<< HEAD
-	/* ready, spawn pthread */
-	pthread_attr_t rate_control_attr;
-	pthread_attr_init(&rate_control_attr);
-	pthread_attr_setstacksize(&rate_control_attr, 4096);
-	pthread_t rate_control_thread;
-	pthread_create(&rate_control_thread, &rate_control_attr, rate_control_thread_main, NULL);
-
-=======
->>>>>>> 2a06b668
 	while (!thread_should_exit) {
 
 		/* wait for a sensor update, check for exit condition every 500 ms */
@@ -298,30 +223,7 @@
 
 		/** STEP 3: Identify the controller setup to run and set up the inputs correctly */
 
-<<<<<<< HEAD
-//		/* run attitude controller */
-//		if (state.flag_control_attitude_enabled && !state.flag_control_rates_enabled) {
-//			multirotor_control_attitude(&att_sp, &att, NULL, &actuators);
-//			orb_publish(ORB_ID_VEHICLE_ATTITUDE_CONTROLS, actuator_pub, &actuators);
-//		} else if (state.flag_control_attitude_enabled && state.flag_control_rates_enabled) {
-//			multirotor_control_attitude(&att_sp, &att, &rates_sp, NULL);
-//			orb_publish(ORB_ID(vehicle_rates_setpoint), rates_sp_pub, &rates_sp);
-//		}
-
-		float gyro_lp[3] = {0.0f, 0.0f, 0.0f};
-
-		gyro_lp[0] = att.rollspeed;
-		gyro_lp[1] = att.pitchspeed;
-		gyro_lp[2] = att.yawspeed;
-
-		rates_sp.roll = manual.roll;
-		rates_sp.pitch = manual.pitch;
-		rates_sp.yaw = manual.yaw; // XXX Hack, remove, switch to yaw rate controller
-					/* set yaw rate */
-		rates_sp.yaw = manual.yaw;
-		rates_sp.thrust = manual.throttle;
-		rates_sp.timestamp = hrt_absolute_time();
-=======
+
 		/* run attitude controller */
 		// if (state.flag_control_attitude_enabled && !state.flag_control_rates_enabled) {
 		// 	multirotor_control_attitude(&att_sp, &att, NULL, &actuators);
@@ -351,10 +253,6 @@
 			multirotor_control_rates(&rates_sp, gyro, &actuators);
 			orb_publish(ORB_ID_VEHICLE_ATTITUDE_CONTROLS, actuator_pub, &actuators);
 		}
->>>>>>> 2a06b668
-
-		multirotor_control_rates(&rates_sp, gyro_lp, &actuators);
-		orb_publish(ORB_ID_VEHICLE_ATTITUDE_CONTROLS, actuator_pub, &actuators);
 
 		perf_end(mc_loop_perf);
 	}
