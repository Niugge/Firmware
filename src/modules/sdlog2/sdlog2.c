--- conflicted
+++ resolved
@@ -346,9 +346,6 @@
 						 3000,
 						 sdlog2_thread_main,
 						 (char * const *)argv);
-<<<<<<< HEAD
-		return 0;
-=======
 
 		/* wait for the task to launch */
 		unsigned const max_wait_us = 1000000;
@@ -362,8 +359,7 @@
 			}
 		}
 
-		exit(!(i < max_wait_steps));
->>>>>>> fc4754f8
+		return !(i < max_wait_steps);
 	}
 
 	if (!strcmp(argv[1], "stop")) {
