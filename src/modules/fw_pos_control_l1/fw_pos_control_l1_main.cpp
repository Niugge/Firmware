/****************************************************************************
 *
 *   Copyright (c) 2013, 2014 PX4 Development Team. All rights reserved.
 *
 * Redistribution and use in source and binary forms, with or without
 * modification, are permitted provided that the following conditions
 * are met:
 *
 * 1. Redistributions of source code must retain the above copyright
 *    notice, this list of conditions and the following disclaimer.
 * 2. Redistributions in binary form must reproduce the above copyright
 *    notice, this list of conditions and the following disclaimer in
 *    the documentation and/or other materials provided with the
 *    distribution.
 * 3. Neither the name PX4 nor the names of its contributors may be
 *    used to endorse or promote products derived from this software
 *    without specific prior written permission.
 *
 * THIS SOFTWARE IS PROVIDED BY THE COPYRIGHT HOLDERS AND CONTRIBUTORS
 * "AS IS" AND ANY EXPRESS OR IMPLIED WARRANTIES, INCLUDING, BUT NOT
 * LIMITED TO, THE IMPLIED WARRANTIES OF MERCHANTABILITY AND FITNESS
 * FOR A PARTICULAR PURPOSE ARE DISCLAIMED. IN NO EVENT SHALL THE
 * COPYRIGHT OWNER OR CONTRIBUTORS BE LIABLE FOR ANY DIRECT, INDIRECT,
 * INCIDENTAL, SPECIAL, EXEMPLARY, OR CONSEQUENTIAL DAMAGES (INCLUDING,
 * BUT NOT LIMITED TO, PROCUREMENT OF SUBSTITUTE GOODS OR SERVICES; LOSS
 * OF USE, DATA, OR PROFITS; OR BUSINESS INTERRUPTION) HOWEVER CAUSED
 * AND ON ANY THEORY OF LIABILITY, WHETHER IN CONTRACT, STRICT
 * LIABILITY, OR TORT (INCLUDING NEGLIGENCE OR OTHERWISE) ARISING IN
 * ANY WAY OUT OF THE USE OF THIS SOFTWARE, EVEN IF ADVISED OF THE
 * POSSIBILITY OF SUCH DAMAGE.
 *
 ****************************************************************************/


/**
 * @file fw_pos_control_l1_main.c
 * Implementation of a generic position controller based on the L1 norm. Outputs a bank / roll
 * angle, equivalent to a lateral motion (for copters and rovers).
 *
 * Original publication for horizontal control class:
 *    S. Park, J. Deyst, and J. P. How, "A New Nonlinear Guidance Logic for Trajectory Tracking,"
 *    Proceedings of the AIAA Guidance, Navigation and Control
 *    Conference, Aug 2004. AIAA-2004-4900.
 *
 * Original implementation for total energy control class:
 *    Paul Riseborough and Andrew Tridgell, 2013 (code in lib/external_lgpl)
 *
 * More details and acknowledgements in the referenced library headers.
 *
 * @author Lorenz Meier <lm@inf.ethz.ch>
 * @author Thomas Gubler <thomasgubler@gmail.com>
 */

#include <nuttx/config.h>
#include <stdio.h>
#include <stdlib.h>
#include <string.h>
#include <unistd.h>
#include <fcntl.h>
#include <errno.h>
#include <math.h>
#include <poll.h>
#include <time.h>
#include <drivers/drv_hrt.h>
#include <drivers/drv_accel.h>
#include <arch/board/board.h>
#include <uORB/uORB.h>
#include <uORB/topics/airspeed.h>
#include <uORB/topics/vehicle_global_position.h>
#include <uORB/topics/position_setpoint_triplet.h>
#include <uORB/topics/vehicle_attitude_setpoint.h>
#include <uORB/topics/manual_control_setpoint.h>
#include <uORB/topics/actuator_controls.h>
#include <uORB/topics/vehicle_rates_setpoint.h>
#include <uORB/topics/vehicle_attitude.h>
#include <uORB/topics/vehicle_control_mode.h>
#include <uORB/topics/navigation_capabilities.h>
#include <uORB/topics/sensor_combined.h>
#include <uORB/topics/parameter_update.h>
#include <systemlib/param/param.h>
#include <systemlib/err.h>
#include <systemlib/pid/pid.h>
#include <geo/geo.h>
#include <systemlib/perf_counter.h>
#include <systemlib/systemlib.h>
#include <mathlib/mathlib.h>
#include <mavlink/mavlink_log.h>
#include <launchdetection/LaunchDetector.h>
#include <ecl/l1/ecl_l1_pos_controller.h>
#include <external_lgpl/tecs/tecs.h>
#include "landingslope.h"
#include "mtecs/mTecs.h"

static int	_control_task = -1;			/**< task handle for sensor task */


/**
 * L1 control app start / stop handling function
 *
 * @ingroup apps
 */
extern "C" __EXPORT int fw_pos_control_l1_main(int argc, char *argv[]);

using namespace launchdetection;

class FixedwingPositionControl
{
public:
	/**
	 * Constructor
	 */
	FixedwingPositionControl();

	/**
	 * Destructor, also kills the sensors task.
	 */
	~FixedwingPositionControl();

	/**
	 * Start the sensors task.
	 *
	 * @return	OK on success.
	 */
	static int	start();

	/**
	 * Task status
	 *
	 * @return	true if the mainloop is running
	 */
	bool		task_running() { return _task_running; }

private:
	int		_mavlink_fd;

	bool		_task_should_exit;		/**< if true, sensor task should exit */
	bool		_task_running;			/**< if true, task is running in its mainloop */

	int		_global_pos_sub;
	int		_pos_sp_triplet_sub;
	int		_att_sub;			/**< vehicle attitude subscription */
	int		_airspeed_sub;			/**< airspeed subscription */
	int		_control_mode_sub;		/**< vehicle status subscription */
	int 		_params_sub;			/**< notification of parameter updates */
	int 		_manual_control_sub;		/**< notification of manual control updates */
	int		_sensor_combined_sub;		/**< for body frame accelerations */

	orb_advert_t	_attitude_sp_pub;		/**< attitude setpoint */
	orb_advert_t	_tecs_status_pub;		/**< TECS status publication */
	orb_advert_t	_nav_capabilities_pub;		/**< navigation capabilities publication */

	struct vehicle_attitude_s			_att;				/**< vehicle attitude */
	struct vehicle_attitude_setpoint_s		_att_sp;			/**< vehicle attitude setpoint */
	struct navigation_capabilities_s		_nav_capabilities;		/**< navigation capabilities */
	struct manual_control_setpoint_s		_manual;			/**< r/c channel data */
	struct airspeed_s				_airspeed;			/**< airspeed */
	struct vehicle_control_mode_s			_control_mode;			/**< vehicle status */
	struct vehicle_global_position_s		_global_pos;			/**< global vehicle position */
	struct position_setpoint_triplet_s		_pos_sp_triplet;		/**< triplet of mission items */
	struct sensor_combined_s			_sensor_combined;		/**< for body frame accelerations */

	perf_counter_t	_loop_perf;			/**< loop performance counter */

	/* land states */
	bool land_noreturn_horizontal;
	bool land_noreturn_vertical;
	bool land_stayonground;
	bool land_motor_lim;
	bool land_onslope;
	bool land_useterrain;

	/* takeoff/launch states */
	LaunchDetectionResult launch_detection_state;

	bool last_manual;				///< true if the last iteration was in manual mode (used to determine when a reset is needed)

	/* Landingslope object */
	Landingslope landingslope;
	float flare_curve_alt_rel_last;

	/* heading hold */
	float target_bearing;

	/* Launch detection */
	launchdetection::LaunchDetector launchDetector;

	/* throttle and airspeed states */
	float _airspeed_error;				///< airspeed error to setpoint in m/s
	bool _airspeed_valid;				///< flag if a valid airspeed estimate exists
	uint64_t _airspeed_last_valid;			///< last time airspeed was valid. Used to detect sensor failures
	float _groundspeed_undershoot;			///< ground speed error to min. speed in m/s
	bool _global_pos_valid;				///< global position is valid
	math::Matrix<3, 3> _R_nb;			///< current attitude

	ECL_L1_Pos_Controller				_l1_control;
	TECS						_tecs;
	fwPosctrl::mTecs				_mTecs;
	bool						_was_pos_control_mode;

	struct {
		float l1_period;
		float l1_damping;

		float time_const;
		float time_const_throt;
		float min_sink_rate;
		float max_sink_rate;
		float max_climb_rate;
		float climbout_diff;
		float heightrate_p;
		float speedrate_p;
		float throttle_damp;
		float integrator_gain;
		float vertical_accel_limit;
		float height_comp_filter_omega;
		float speed_comp_filter_omega;
		float roll_throttle_compensation;
		float speed_weight;
		float pitch_damping;

		float airspeed_min;
		float airspeed_trim;
		float airspeed_max;

		float pitch_limit_min;
		float pitch_limit_max;
		float roll_limit;
		float throttle_min;
		float throttle_max;
		float throttle_cruise;
		float throttle_slew_max;

		float throttle_land_max;

		float land_slope_angle;
		float land_H1_virt;
		float land_flare_alt_relative;
		float land_thrust_lim_alt_relative;
		float land_heading_hold_horizontal_distance;

	}		_parameters;			/**< local copies of interesting parameters */

	struct {

		param_t l1_period;
		param_t l1_damping;

		param_t time_const;
		param_t time_const_throt;
		param_t min_sink_rate;
		param_t max_sink_rate;
		param_t max_climb_rate;
		param_t climbout_diff;
		param_t heightrate_p;
		param_t speedrate_p;
		param_t throttle_damp;
		param_t integrator_gain;
		param_t vertical_accel_limit;
		param_t height_comp_filter_omega;
		param_t speed_comp_filter_omega;
		param_t roll_throttle_compensation;
		param_t speed_weight;
		param_t pitch_damping;

		param_t airspeed_min;
		param_t airspeed_trim;
		param_t airspeed_max;

		param_t pitch_limit_min;
		param_t pitch_limit_max;
		param_t roll_limit;
		param_t throttle_min;
		param_t throttle_max;
		param_t throttle_cruise;
		param_t throttle_slew_max;

		param_t throttle_land_max;

		param_t land_slope_angle;
		param_t land_H1_virt;
		param_t land_flare_alt_relative;
		param_t land_thrust_lim_alt_relative;
		param_t land_heading_hold_horizontal_distance;

	}		_parameter_handles;		/**< handles for interesting parameters */


	/**
	 * Update our local parameter cache.
	 */
	int		parameters_update();

	/**
	 * Update control outputs
	 *
	 */
	void		control_update();

	/**
	 * Check for changes in vehicle status.
	 */
	void		vehicle_control_mode_poll();

	/**
	 * Check for airspeed updates.
	 */
	bool		vehicle_airspeed_poll();

	/**
	 * Check for position updates.
	 */
	void		vehicle_attitude_poll();

	/**
	 * Check for accel updates.
	 */
	void		vehicle_sensor_combined_poll();

	/**
	 * Check for set triplet updates.
	 */
	void		vehicle_setpoint_poll();

	/**
	 * Publish navigation capabilities
	 */
	void navigation_capabilities_publish();

	/**
	 * Return the terrain estimate during landing: uses the wp altitude value or the terrain estimate if available
	 */
	float get_terrain_altitude_landing(float land_setpoint_alt, const struct vehicle_global_position_s &global_pos);

	/**
	 * Control position.
	 */
	bool		control_position(const math::Vector<2> &global_pos, const math::Vector<3> &ground_speed,
					 const struct position_setpoint_triplet_s &_pos_sp_triplet);

	float calculate_target_airspeed(float airspeed_demand);
	void calculate_gndspeed_undershoot(const math::Vector<2> &current_position, const math::Vector<2> &ground_speed_2d, const struct position_setpoint_triplet_s &pos_sp_triplet);

	/**
	 * Shim for calling task_main from task_create.
	 */
	static void	task_main_trampoline(int argc, char *argv[]);

	/**
	 * Main sensor collection task.
	 */
	void		task_main();

	/*
	 * Reset takeoff state
	 */
	void reset_takeoff_state();

	/*
	 * Reset landing state
	 */
	void reset_landing_state();

	/*
	 * Call TECS : a wrapper function to call one of the TECS implementations (mTECS is called only if enabled via parameter)
	 * XXX need to clean up/remove this function once mtecs fully replaces TECS
	 */
	void tecs_update_pitch_throttle(float alt_sp, float v_sp, float eas2tas,
			float pitch_min_rad, float pitch_max_rad,
			float throttle_min, float throttle_max, float throttle_cruise,
			bool climbout_mode, float climbout_pitch_min_rad,
			float altitude,
			const math::Vector<3> &ground_speed,
			tecs_mode mode = TECS_MODE_NORMAL);

};

namespace l1_control
{

/* oddly, ERROR is not defined for c++ */
#ifdef ERROR
# undef ERROR
#endif
static const int ERROR = -1;

FixedwingPositionControl	*g_control = nullptr;
}

FixedwingPositionControl::FixedwingPositionControl() :

	_mavlink_fd(-1),
	_task_should_exit(false),
	_task_running(false),

/* subscriptions */
	_global_pos_sub(-1),
	_pos_sp_triplet_sub(-1),
	_att_sub(-1),
	_airspeed_sub(-1),
	_control_mode_sub(-1),
	_params_sub(-1),
	_manual_control_sub(-1),
	_sensor_combined_sub(-1),

/* publications */
	_attitude_sp_pub(-1),
	_tecs_status_pub(-1),
	_nav_capabilities_pub(-1),

/* states */
	_att(),
	_att_sp(),
	_nav_capabilities(),
	_manual(),
	_airspeed(),
	_control_mode(),
	_global_pos(),
	_pos_sp_triplet(),
	_sensor_combined(),

/* performance counters */
	_loop_perf(perf_alloc(PC_ELAPSED, "fw l1 control")),

	land_noreturn_horizontal(false),
	land_noreturn_vertical(false),
	land_stayonground(false),
	land_motor_lim(false),
	land_onslope(false),
	land_useterrain(false),
	launch_detection_state(LAUNCHDETECTION_RES_NONE),
	last_manual(false),
	landingslope(),
	flare_curve_alt_rel_last(0.0f),
	target_bearing(0.0f),
	launchDetector(),
	_airspeed_error(0.0f),
	_airspeed_valid(false),
	_airspeed_last_valid(0),
	_groundspeed_undershoot(0.0f),
	_global_pos_valid(false),
	_l1_control(),
	_mTecs(),
	_was_pos_control_mode(false)
{
	_nav_capabilities.turn_distance = 0.0f;

	_parameter_handles.l1_period = param_find("FW_L1_PERIOD");
	_parameter_handles.l1_damping = param_find("FW_L1_DAMPING");

	_parameter_handles.airspeed_min = param_find("FW_AIRSPD_MIN");
	_parameter_handles.airspeed_trim = param_find("FW_AIRSPD_TRIM");
	_parameter_handles.airspeed_max = param_find("FW_AIRSPD_MAX");

	_parameter_handles.pitch_limit_min = param_find("FW_P_LIM_MIN");
	_parameter_handles.pitch_limit_max = param_find("FW_P_LIM_MAX");
	_parameter_handles.roll_limit = param_find("FW_R_LIM");
	_parameter_handles.throttle_min = param_find("FW_THR_MIN");
	_parameter_handles.throttle_max = param_find("FW_THR_MAX");
	_parameter_handles.throttle_slew_max = param_find("FW_THR_SLEW_MAX");
	_parameter_handles.throttle_cruise = param_find("FW_THR_CRUISE");
	_parameter_handles.throttle_land_max = param_find("FW_THR_LND_MAX");

	_parameter_handles.land_slope_angle = param_find("FW_LND_ANG");
	_parameter_handles.land_H1_virt = param_find("FW_LND_HVIRT");
	_parameter_handles.land_flare_alt_relative = param_find("FW_LND_FLALT");
	_parameter_handles.land_thrust_lim_alt_relative = param_find("FW_LND_TLALT");
	_parameter_handles.land_heading_hold_horizontal_distance = param_find("FW_LND_HHDIST");

	_parameter_handles.time_const = 			param_find("FW_T_TIME_CONST");
	_parameter_handles.time_const_throt = 			param_find("FW_T_THRO_CONST");
	_parameter_handles.min_sink_rate = 			param_find("FW_T_SINK_MIN");
	_parameter_handles.max_sink_rate =			param_find("FW_T_SINK_MAX");
	_parameter_handles.max_climb_rate =			param_find("FW_T_CLMB_MAX");
	_parameter_handles.climbout_diff =			param_find("FW_CLMBOUT_DIFF");
	_parameter_handles.throttle_damp = 			param_find("FW_T_THR_DAMP");
	_parameter_handles.integrator_gain =			param_find("FW_T_INTEG_GAIN");
	_parameter_handles.vertical_accel_limit =		param_find("FW_T_VERT_ACC");
	_parameter_handles.height_comp_filter_omega =		param_find("FW_T_HGT_OMEGA");
	_parameter_handles.speed_comp_filter_omega =		param_find("FW_T_SPD_OMEGA");
	_parameter_handles.roll_throttle_compensation = 	param_find("FW_T_RLL2THR");
	_parameter_handles.speed_weight = 			param_find("FW_T_SPDWEIGHT");
	_parameter_handles.pitch_damping = 			param_find("FW_T_PTCH_DAMP");
	_parameter_handles.heightrate_p =			param_find("FW_T_HRATE_P");
	_parameter_handles.speedrate_p =			param_find("FW_T_SRATE_P");

	/* fetch initial parameter values */
	parameters_update();
}

FixedwingPositionControl::~FixedwingPositionControl()
{
	if (_control_task != -1) {

		/* task wakes up every 100ms or so at the longest */
		_task_should_exit = true;

		/* wait for a second for the task to quit at our request */
		unsigned i = 0;

		do {
			/* wait 20ms */
			usleep(20000);

			/* if we have given up, kill it */
			if (++i > 50) {
				task_delete(_control_task);
				break;
			}
		} while (_control_task != -1);
	}

	l1_control::g_control = nullptr;
}

int
FixedwingPositionControl::parameters_update()
{

	/* L1 control parameters */
	param_get(_parameter_handles.l1_damping, &(_parameters.l1_damping));
	param_get(_parameter_handles.l1_period, &(_parameters.l1_period));

	param_get(_parameter_handles.airspeed_min, &(_parameters.airspeed_min));
	param_get(_parameter_handles.airspeed_trim, &(_parameters.airspeed_trim));
	param_get(_parameter_handles.airspeed_max, &(_parameters.airspeed_max));

	param_get(_parameter_handles.pitch_limit_min, &(_parameters.pitch_limit_min));
	param_get(_parameter_handles.pitch_limit_max, &(_parameters.pitch_limit_max));
	param_get(_parameter_handles.roll_limit, &(_parameters.roll_limit));
	param_get(_parameter_handles.throttle_min, &(_parameters.throttle_min));
	param_get(_parameter_handles.throttle_max, &(_parameters.throttle_max));
	param_get(_parameter_handles.throttle_cruise, &(_parameters.throttle_cruise));
	param_get(_parameter_handles.throttle_slew_max, &(_parameters.throttle_slew_max));

	param_get(_parameter_handles.throttle_land_max, &(_parameters.throttle_land_max));

	param_get(_parameter_handles.time_const, &(_parameters.time_const));
	param_get(_parameter_handles.time_const_throt, &(_parameters.time_const_throt));
	param_get(_parameter_handles.min_sink_rate, &(_parameters.min_sink_rate));
	param_get(_parameter_handles.max_sink_rate, &(_parameters.max_sink_rate));
	param_get(_parameter_handles.throttle_damp, &(_parameters.throttle_damp));
	param_get(_parameter_handles.integrator_gain, &(_parameters.integrator_gain));
	param_get(_parameter_handles.vertical_accel_limit, &(_parameters.vertical_accel_limit));
	param_get(_parameter_handles.height_comp_filter_omega, &(_parameters.height_comp_filter_omega));
	param_get(_parameter_handles.speed_comp_filter_omega, &(_parameters.speed_comp_filter_omega));
	param_get(_parameter_handles.roll_throttle_compensation, &(_parameters.roll_throttle_compensation));
	param_get(_parameter_handles.speed_weight, &(_parameters.speed_weight));
	param_get(_parameter_handles.pitch_damping, &(_parameters.pitch_damping));
	param_get(_parameter_handles.max_climb_rate, &(_parameters.max_climb_rate));
	param_get(_parameter_handles.climbout_diff, &(_parameters.climbout_diff));

	param_get(_parameter_handles.heightrate_p, &(_parameters.heightrate_p));
	param_get(_parameter_handles.speedrate_p, &(_parameters.speedrate_p));

	param_get(_parameter_handles.land_slope_angle, &(_parameters.land_slope_angle));
	param_get(_parameter_handles.land_H1_virt, &(_parameters.land_H1_virt));
	param_get(_parameter_handles.land_flare_alt_relative, &(_parameters.land_flare_alt_relative));
	param_get(_parameter_handles.land_thrust_lim_alt_relative, &(_parameters.land_thrust_lim_alt_relative));

	/* check if negative value for 2/3 of flare altitude is set for throttle cut */
	if (_parameters.land_thrust_lim_alt_relative < 0.0f) {
		_parameters.land_thrust_lim_alt_relative = 0.66f * _parameters.land_flare_alt_relative;
	}

	param_get(_parameter_handles.land_heading_hold_horizontal_distance, &(_parameters.land_heading_hold_horizontal_distance));

	_l1_control.set_l1_damping(_parameters.l1_damping);
	_l1_control.set_l1_period(_parameters.l1_period);
	_l1_control.set_l1_roll_limit(math::radians(_parameters.roll_limit));

	_tecs.set_time_const(_parameters.time_const);
	_tecs.set_time_const_throt(_parameters.time_const_throt);
	_tecs.set_min_sink_rate(_parameters.min_sink_rate);
	_tecs.set_max_sink_rate(_parameters.max_sink_rate);
	_tecs.set_throttle_damp(_parameters.throttle_damp);
	_tecs.set_throttle_slewrate(_parameters.throttle_slew_max);
	_tecs.set_integrator_gain(_parameters.integrator_gain);
	_tecs.set_vertical_accel_limit(_parameters.vertical_accel_limit);
	_tecs.set_height_comp_filter_omega(_parameters.height_comp_filter_omega);
	_tecs.set_speed_comp_filter_omega(_parameters.speed_comp_filter_omega);
	_tecs.set_roll_throttle_compensation(_parameters.roll_throttle_compensation);
	_tecs.set_speed_weight(_parameters.speed_weight);
	_tecs.set_pitch_damping(_parameters.pitch_damping);
	_tecs.set_indicated_airspeed_min(_parameters.airspeed_min);
	_tecs.set_indicated_airspeed_max(_parameters.airspeed_max);
	_tecs.set_max_climb_rate(_parameters.max_climb_rate);
	_tecs.set_heightrate_p(_parameters.heightrate_p);
	_tecs.set_speedrate_p(_parameters.speedrate_p);

	/* sanity check parameters */
	if (_parameters.airspeed_max < _parameters.airspeed_min ||
	    _parameters.airspeed_max < 5.0f ||
	    _parameters.airspeed_min > 100.0f ||
	    _parameters.airspeed_trim < _parameters.airspeed_min ||
	    _parameters.airspeed_trim > _parameters.airspeed_max) {
		warnx("error: airspeed parameters invalid");
		return 1;
	}

	/* Update the landing slope */
	landingslope.update(math::radians(_parameters.land_slope_angle), _parameters.land_flare_alt_relative, _parameters.land_thrust_lim_alt_relative, _parameters.land_H1_virt);

	/* Update and publish the navigation capabilities */
	_nav_capabilities.landing_slope_angle_rad = landingslope.landing_slope_angle_rad();
	_nav_capabilities.landing_horizontal_slope_displacement = landingslope.horizontal_slope_displacement();
	_nav_capabilities.landing_flare_length = landingslope.flare_length();
	navigation_capabilities_publish();

	/* Update Launch Detector Parameters */
	launchDetector.updateParams();

	/* Update the mTecs */
	_mTecs.updateParams();

	return OK;
}

void
FixedwingPositionControl::vehicle_control_mode_poll()
{
	bool vstatus_updated;

	/* Check HIL state if vehicle status has changed */
	orb_check(_control_mode_sub, &vstatus_updated);

	if (vstatus_updated) {
		orb_copy(ORB_ID(vehicle_control_mode), _control_mode_sub, &_control_mode);
	}
}

bool
FixedwingPositionControl::vehicle_airspeed_poll()
{
	/* check if there is an airspeed update or if it timed out */
	bool airspeed_updated;
	orb_check(_airspeed_sub, &airspeed_updated);

	if (airspeed_updated) {
		orb_copy(ORB_ID(airspeed), _airspeed_sub, &_airspeed);
		_airspeed_valid = true;
		_airspeed_last_valid = hrt_absolute_time();

	} else {

		/* no airspeed updates for one second */
		if (_airspeed_valid && (hrt_absolute_time() - _airspeed_last_valid) > 1e6) {
			_airspeed_valid = false;
		}
	}

	/* update TECS state */
	_tecs.enable_airspeed(_airspeed_valid);

	return airspeed_updated;
}

void
FixedwingPositionControl::vehicle_attitude_poll()
{
	/* check if there is a new position */
	bool att_updated;
	orb_check(_att_sub, &att_updated);

	if (att_updated) {
		orb_copy(ORB_ID(vehicle_attitude), _att_sub, &_att);

		/* set rotation matrix */
		for (int i = 0; i < 3; i++) for (int j = 0; j < 3; j++)
				_R_nb(i, j) = _att.R[i][j];
	}
}

void
FixedwingPositionControl::vehicle_sensor_combined_poll()
{
	/* check if there is a new position */
	bool sensors_updated;
	orb_check(_sensor_combined_sub, &sensors_updated);

	if (sensors_updated) {
		orb_copy(ORB_ID(sensor_combined), _sensor_combined_sub, &_sensor_combined);
	}
}

void
FixedwingPositionControl::vehicle_setpoint_poll()
{
	/* check if there is a new setpoint */
	bool pos_sp_triplet_updated;
	orb_check(_pos_sp_triplet_sub, &pos_sp_triplet_updated);

	if (pos_sp_triplet_updated) {
		orb_copy(ORB_ID(position_setpoint_triplet), _pos_sp_triplet_sub, &_pos_sp_triplet);
	}
}

void
FixedwingPositionControl::task_main_trampoline(int argc, char *argv[])
{
	l1_control::g_control = new FixedwingPositionControl();

	if (l1_control::g_control == nullptr) {
		warnx("OUT OF MEM");
		return;
	}

	/* only returns on exit */
	l1_control::g_control->task_main();
	delete l1_control::g_control;
	l1_control::g_control = nullptr;
}

float
FixedwingPositionControl::calculate_target_airspeed(float airspeed_demand)
{
	float airspeed;

	if (_airspeed_valid) {
		airspeed = _airspeed.true_airspeed_m_s;

	} else {
		airspeed = _parameters.airspeed_min + (_parameters.airspeed_max - _parameters.airspeed_min) / 2.0f;
	}

	/* cruise airspeed for all modes unless modified below */
	float target_airspeed = airspeed_demand;

	/* add minimum ground speed undershoot (only non-zero in presence of sufficient wind) */
	target_airspeed += _groundspeed_undershoot;

	if (0/* throttle nudging enabled */) {
		//target_airspeed += nudge term.
	}

	/* sanity check: limit to range */
	target_airspeed = math::constrain(target_airspeed, _parameters.airspeed_min, _parameters.airspeed_max);

	/* plain airspeed error */
	_airspeed_error = target_airspeed - airspeed;

	return target_airspeed;
}

void
FixedwingPositionControl::calculate_gndspeed_undershoot(const math::Vector<2> &current_position, const math::Vector<2> &ground_speed_2d, const struct position_setpoint_triplet_s &pos_sp_triplet)
{

	if (pos_sp_triplet.current.valid && !(pos_sp_triplet.current.type == SETPOINT_TYPE_LOITER)) {

		/* rotate ground speed vector with current attitude */
		math::Vector<2> yaw_vector(_R_nb(0, 0), _R_nb(1, 0));
		yaw_vector.normalize();
		float ground_speed_body = yaw_vector * ground_speed_2d;

		/* The minimum desired ground speed is the minimum airspeed projected on to the ground using the altitude and horizontal difference between the waypoints if available*/
		float distance = 0.0f;
		float delta_altitude = 0.0f;
		if (pos_sp_triplet.previous.valid) {
			distance = get_distance_to_next_waypoint(pos_sp_triplet.previous.lat, pos_sp_triplet.previous.lon, pos_sp_triplet.current.lat, pos_sp_triplet.current.lon);
			delta_altitude = pos_sp_triplet.current.alt - pos_sp_triplet.previous.alt;
		} else {
			distance = get_distance_to_next_waypoint(current_position(0), current_position(1), pos_sp_triplet.current.lat, pos_sp_triplet.current.lon);
			delta_altitude = pos_sp_triplet.current.alt -  _global_pos.alt;
		}

		float ground_speed_desired = _parameters.airspeed_min * cosf(atan2f(delta_altitude, distance));


		/*
		 * Ground speed undershoot is the amount of ground velocity not reached
		 * by the plane. Consequently it is zero if airspeed is >= min ground speed
		 * and positive if airspeed < min ground speed.
		 *
		 * This error value ensures that a plane (as long as its throttle capability is
		 * not exceeded) travels towards a waypoint (and is not pushed more and more away
		 * by wind). Not countering this would lead to a fly-away.
		 */
		_groundspeed_undershoot = math::max(ground_speed_desired - ground_speed_body, 0.0f);

	} else {
		_groundspeed_undershoot = 0;
	}
}

void FixedwingPositionControl::navigation_capabilities_publish()
{
	if (_nav_capabilities_pub > 0) {
		orb_publish(ORB_ID(navigation_capabilities), _nav_capabilities_pub, &_nav_capabilities);
	} else {
		_nav_capabilities_pub = orb_advertise(ORB_ID(navigation_capabilities), &_nav_capabilities);
	}
}

float FixedwingPositionControl::get_terrain_altitude_landing(float land_setpoint_alt, const struct vehicle_global_position_s &global_pos)
{
	if (!isfinite(global_pos.terrain_alt)) {
		return land_setpoint_alt;
	}

	/* Decide if the terrain estimation can be used, once we switched to using the terrain we stick with it
	 * for the whole landing */
	if (global_pos.terrain_alt_valid || land_useterrain) {
		land_useterrain = true;
		return global_pos.terrain_alt;
	} else {
		return land_setpoint_alt;
	}
}

bool
FixedwingPositionControl::control_position(const math::Vector<2> &current_position, const math::Vector<3> &ground_speed,
		const struct position_setpoint_triplet_s &pos_sp_triplet)
{
	bool setpoint = true;

	math::Vector<2> ground_speed_2d = {ground_speed(0), ground_speed(1)};
	calculate_gndspeed_undershoot(current_position, ground_speed_2d, pos_sp_triplet);

	float eas2tas = 1.0f; // XXX calculate actual number based on current measurements

	/* filter speed and altitude for controller */
	math::Vector<3> accel_body(_sensor_combined.accelerometer_m_s2);
	math::Vector<3> accel_earth = _R_nb * accel_body;

	if (!_mTecs.getEnabled()) {
		_tecs.update_50hz(_global_pos.alt /* XXX might switch to alt err here */, _airspeed.indicated_airspeed_m_s, _R_nb, accel_body, accel_earth);
	}

	/* define altitude error */
	float altitude_error = _pos_sp_triplet.current.alt - _global_pos.alt;

	/* no throttle limit as default */
	float throttle_max = 1.0f;

	/* AUTONOMOUS FLIGHT */

	// XXX this should only execute if auto AND safety off (actuators active),
	// else integrators should be constantly reset.
	if (pos_sp_triplet.current.valid) {

		if (!_was_pos_control_mode) {
			/* reset integrators */
			if (_mTecs.getEnabled()) {
				_mTecs.resetIntegrators();
				_mTecs.resetDerivatives(_airspeed.true_airspeed_m_s);
			}
		}

		_was_pos_control_mode = true;

		/* get circle mode */
		bool was_circle_mode = _l1_control.circle_mode();

		/* restore speed weight, in case changed intermittently (e.g. in landing handling) */
		_tecs.set_speed_weight(_parameters.speed_weight);

		/* current waypoint (the one currently heading for) */
		math::Vector<2> next_wp((float)pos_sp_triplet.current.lat, (float)pos_sp_triplet.current.lon);

		/* current waypoint (the one currently heading for) */
		math::Vector<2> curr_wp((float)pos_sp_triplet.current.lat, (float)pos_sp_triplet.current.lon);

		/* Initialize attitude controller integrator reset flags to 0 */
		_att_sp.roll_reset_integral = false;
		_att_sp.pitch_reset_integral = false;
		_att_sp.yaw_reset_integral = false;

		/* previous waypoint */
		math::Vector<2> prev_wp;

		if (pos_sp_triplet.previous.valid) {
			prev_wp(0) = (float)pos_sp_triplet.previous.lat;
			prev_wp(1) = (float)pos_sp_triplet.previous.lon;

		} else {
			/*
			 * No valid previous waypoint, go for the current wp.
			 * This is automatically handled by the L1 library.
			 */
			prev_wp(0) = (float)pos_sp_triplet.current.lat;
			prev_wp(1) = (float)pos_sp_triplet.current.lon;

		}

		if (pos_sp_triplet.current.type == SETPOINT_TYPE_POSITION) {
			/* waypoint is a plain navigation waypoint */
			_l1_control.navigate_waypoints(prev_wp, curr_wp, current_position, ground_speed_2d);
			_att_sp.roll_body = _l1_control.nav_roll();
			_att_sp.yaw_body = _l1_control.nav_bearing();

			tecs_update_pitch_throttle(_pos_sp_triplet.current.alt, calculate_target_airspeed(_parameters.airspeed_trim), eas2tas,
						math::radians(_parameters.pitch_limit_min), math::radians(_parameters.pitch_limit_max),
						_parameters.throttle_min, _parameters.throttle_max, _parameters.throttle_cruise,
						false, math::radians(_parameters.pitch_limit_min), _global_pos.alt, ground_speed);

		} else if (pos_sp_triplet.current.type == SETPOINT_TYPE_LOITER) {

			/* waypoint is a loiter waypoint */
			_l1_control.navigate_loiter(curr_wp, current_position, pos_sp_triplet.current.loiter_radius,
						  pos_sp_triplet.current.loiter_direction, ground_speed_2d);
			_att_sp.roll_body = _l1_control.nav_roll();
			_att_sp.yaw_body = _l1_control.nav_bearing();

			tecs_update_pitch_throttle(_pos_sp_triplet.current.alt, calculate_target_airspeed(_parameters.airspeed_trim), eas2tas,
						math::radians(_parameters.pitch_limit_min), math::radians(_parameters.pitch_limit_max),
						_parameters.throttle_min, _parameters.throttle_max, _parameters.throttle_cruise,
						false, math::radians(_parameters.pitch_limit_min), _global_pos.alt, ground_speed);

		} else if (pos_sp_triplet.current.type == SETPOINT_TYPE_LAND) {

			float bearing_lastwp_currwp = get_bearing_to_next_waypoint(prev_wp(0), prev_wp(1), curr_wp(0), curr_wp(1));

			/* Horizontal landing control */
			/* switch to heading hold for the last meters, continue heading hold after */
			float wp_distance = get_distance_to_next_waypoint(current_position(0), current_position(1), curr_wp(0), curr_wp(1));
			//warnx("wp dist: %d, alt err: %d, noret: %s", (int)wp_distance, (int)altitude_error, (land_noreturn) ? "YES" : "NO");
			if (wp_distance < _parameters.land_heading_hold_horizontal_distance || land_noreturn_horizontal) {

				/* heading hold, along the line connecting this and the last waypoint */

				if (!land_noreturn_horizontal) {//set target_bearing in first occurrence
					if (pos_sp_triplet.previous.valid) {
						target_bearing = bearing_lastwp_currwp;
					} else {
						target_bearing = _att.yaw;
					}
					mavlink_log_info(_mavlink_fd, "#audio: Landing, heading hold");
				}

//					warnx("NORET: %d, target_bearing: %d, yaw: %d", (int)land_noreturn_horizontal, (int)math::degrees(target_bearing), (int)math::degrees(_att.yaw));

				_l1_control.navigate_heading(target_bearing, _att.yaw, ground_speed_2d);

				/* limit roll motion to prevent wings from touching the ground first */
				_att_sp.roll_body = math::constrain(_att_sp.roll_body, math::radians(-10.0f), math::radians(10.0f));

				land_noreturn_horizontal = true;

			} else {

				/* normal navigation */
				_l1_control.navigate_waypoints(prev_wp, curr_wp, current_position, ground_speed_2d);
			}

			_att_sp.roll_body = _l1_control.nav_roll();
			_att_sp.yaw_body = _l1_control.nav_bearing();


			/* Vertical landing control */
			//xxx: using the tecs altitude controller for slope control for now
			/* apply minimum pitch (flare) and limit roll if close to touch down, altitude error is negative (going down) */
			// XXX this could make a great param

			float flare_pitch_angle_rad = -math::radians(5.0f);//math::radians(pos_sp_triplet.current.param1)
			float throttle_land = _parameters.throttle_min + (_parameters.throttle_max - _parameters.throttle_min) * 0.1f;
			float airspeed_land = 1.3f * _parameters.airspeed_min;
			float airspeed_approach = 1.3f * _parameters.airspeed_min;

			/* Get an estimate of the terrain altitude if available, otherwise terrain_alt will be
			 * equal to _pos_sp_triplet.current.alt */
			float terrain_alt = get_terrain_altitude_landing(_pos_sp_triplet.current.alt, _global_pos);

			/* Calculate distance (to landing waypoint) and altitude of last ordinary waypoint L */
			float L_altitude_rel = _pos_sp_triplet.previous.valid ?
				_pos_sp_triplet.previous.alt - terrain_alt : 0.0f;

			float bearing_airplane_currwp = get_bearing_to_next_waypoint(current_position(0), current_position(1), curr_wp(0), curr_wp(1));
			float landing_slope_alt_rel_desired = landingslope.getLandingSlopeRelativeAltitudeSave(wp_distance, bearing_lastwp_currwp, bearing_airplane_currwp);

<<<<<<< HEAD
=======
			float relative_alt = get_relative_landingalt(_pos_sp_triplet.current.alt, _global_pos.alt, _range_finder, _parameters.range_finder_rel_alt);

			/* Check if we should start flaring with a vertical and a
			 * horizontal limit (with some tolerance) */
			if ( ((relative_alt < landingslope.flare_relative_alt()) &&
						(wp_distance < landingslope.flare_length() + 5.0f)) ||
					land_noreturn_vertical) {  //checking for land_noreturn to avoid unwanted climb out
>>>>>>> 139ca8c3

			if ( (_global_pos.alt < terrain_alt + landingslope.flare_relative_alt()) || land_noreturn_vertical) {  //checking for land_noreturn to avoid unwanted climb out
				/* land with minimal speed */

//					/* force TECS to only control speed with pitch, altitude is only implicitely controlled now */
//					_tecs.set_speed_weight(2.0f);

				/* kill the throttle if param requests it */
				throttle_max = _parameters.throttle_max;

				 if (_global_pos.alt < terrain_alt + landingslope.motor_lim_relative_alt() || land_motor_lim) {
					throttle_max = math::min(throttle_max, _parameters.throttle_land_max);
					if (!land_motor_lim) {
						land_motor_lim  = true;
						mavlink_log_info(_mavlink_fd, "#audio: Landing, limiting throttle");
					}

				 }

				float flare_curve_alt_rel = landingslope.getFlareCurveRelativeAltitudeSave(wp_distance, bearing_lastwp_currwp, bearing_airplane_currwp);

				/* avoid climbout */
				if ((flare_curve_alt_rel_last < flare_curve_alt_rel && land_noreturn_vertical) || land_stayonground)
				{
					flare_curve_alt_rel = 0.0f; // stay on ground
					land_stayonground = true;
				}

				tecs_update_pitch_throttle(terrain_alt + flare_curve_alt_rel,
						calculate_target_airspeed(airspeed_land), eas2tas,
						flare_pitch_angle_rad, math::radians(15.0f),
						0.0f, throttle_max, throttle_land,
						false, flare_pitch_angle_rad,
						_global_pos.alt, ground_speed,
						land_motor_lim ? TECS_MODE_LAND_THROTTLELIM : TECS_MODE_LAND);

				if (!land_noreturn_vertical) {
					mavlink_log_info(_mavlink_fd, "#audio: Landing, flaring");
					land_noreturn_vertical = true;
				}
				//warnx("Landing:  flare, _global_pos.alt  %.1f, flare_curve_alt %.1f, flare_curve_alt_last %.1f, flare_length %.1f, wp_distance %.1f", _global_pos.alt, flare_curve_alt, flare_curve_alt_last, flare_length, wp_distance);

				flare_curve_alt_rel_last = flare_curve_alt_rel;
			} else {

				 /* intersect glide slope:
				  * minimize speed to approach speed
				  * if current position is higher than the slope follow the glide slope (sink to the
				  * glide slope)
				  * also if the system captures the slope it should stay
				  * on the slope (bool land_onslope)
				  * if current position is below the slope continue at previous wp altitude
				  * until the intersection with slope
				  * */
				float altitude_desired_rel;
				if (_global_pos.alt > terrain_alt + landing_slope_alt_rel_desired || land_onslope) {
					/* stay on slope */
					altitude_desired_rel = landing_slope_alt_rel_desired;
					if (!land_onslope) {
						mavlink_log_info(_mavlink_fd, "#audio: Landing, on slope");
						land_onslope = true;
					}
				} else {
					/* continue horizontally */
					altitude_desired_rel =  _pos_sp_triplet.previous.valid ? L_altitude_rel :
						_global_pos.alt - terrain_alt;
				}

				tecs_update_pitch_throttle(terrain_alt + altitude_desired_rel,
						calculate_target_airspeed(airspeed_approach), eas2tas,
						math::radians(_parameters.pitch_limit_min),
						math::radians(_parameters.pitch_limit_max),
						_parameters.throttle_min,
						_parameters.throttle_max,
						_parameters.throttle_cruise,
						false,
						math::radians(_parameters.pitch_limit_min),
						_global_pos.alt,
						ground_speed);
			}

		} else if (pos_sp_triplet.current.type == SETPOINT_TYPE_TAKEOFF) {

			/* Perform launch detection */
			if (launchDetector.launchDetectionEnabled() &&
					launch_detection_state != LAUNCHDETECTION_RES_DETECTED_ENABLEMOTORS) {
				/* Inform user that launchdetection is running */
				static hrt_abstime last_sent = 0;
				if(hrt_absolute_time() - last_sent > 4e6) {
					mavlink_log_info(_mavlink_fd, "#audio: Launchdetection running");
					last_sent = hrt_absolute_time();
				}

				/* Detect launch */
				launchDetector.update(_sensor_combined.accelerometer_m_s2[0]);

				/* update our copy of the laucn detection state */
				launch_detection_state = launchDetector.getLaunchDetected();
			} else	{
				/* no takeoff detection --> fly */
				launch_detection_state = LAUNCHDETECTION_RES_DETECTED_ENABLEMOTORS;
			}

			/* Set control values depending on the detection state */
			if (launch_detection_state != LAUNCHDETECTION_RES_NONE) {
				/* Launch has been detected, hence we have to control the plane. */

				_l1_control.navigate_waypoints(prev_wp, curr_wp, current_position, ground_speed_2d);
				_att_sp.roll_body = _l1_control.nav_roll();
				_att_sp.yaw_body = _l1_control.nav_bearing();

				/* Select throttle: only in LAUNCHDETECTION_RES_DETECTED_ENABLEMOTORS we want to use
				 * full throttle, otherwise we use the preTakeOff Throttle */
				float takeoff_throttle = launch_detection_state !=
					LAUNCHDETECTION_RES_DETECTED_ENABLEMOTORS ?
					launchDetector.getThrottlePreTakeoff() : _parameters.throttle_max;

				/* apply minimum pitch and limit roll if target altitude is not within 10 meters */
				if (_parameters.climbout_diff > 0.001f && altitude_error > _parameters.climbout_diff) {

					/* enforce a minimum of 10 degrees pitch up on takeoff, or take parameter */
					tecs_update_pitch_throttle(_pos_sp_triplet.current.alt,
							calculate_target_airspeed(1.3f * _parameters.airspeed_min),
							eas2tas,
							math::radians(_parameters.pitch_limit_min),
							math::radians(_parameters.pitch_limit_max),
							_parameters.throttle_min, takeoff_throttle,
							_parameters.throttle_cruise,
							true,
							math::max(math::radians(pos_sp_triplet.current.pitch_min),
							math::radians(10.0f)),
							_global_pos.alt,
							ground_speed,
							TECS_MODE_TAKEOFF);

					/* limit roll motion to ensure enough lift */
					_att_sp.roll_body = math::constrain(_att_sp.roll_body, math::radians(-15.0f),
							math::radians(15.0f));

				} else {
					tecs_update_pitch_throttle(_pos_sp_triplet.current.alt,
							calculate_target_airspeed(_parameters.airspeed_trim),
							eas2tas,
								math::radians(_parameters.pitch_limit_min),
								math::radians(_parameters.pitch_limit_max),
								_parameters.throttle_min,
								takeoff_throttle,
								_parameters.throttle_cruise,
								false,
								math::radians(_parameters.pitch_limit_min),
								_global_pos.alt,
								ground_speed);
				}
			} else {
				/* Tell the attitude controller to stop integrating while we are waiting
				 * for the launch */
				_att_sp.roll_reset_integral = true;
				_att_sp.pitch_reset_integral = true;
				_att_sp.yaw_reset_integral = true;

				/* Set default roll and pitch setpoints during detection phase */
				_att_sp.roll_body = 0.0f;
				_att_sp.pitch_body = math::max(math::radians(pos_sp_triplet.current.pitch_min),
						math::radians(10.0f));
			}

		}

		/* reset landing state */
		if (pos_sp_triplet.current.type != SETPOINT_TYPE_LAND) {
			reset_landing_state();
		}

		/* reset takeoff/launch state */
		if (pos_sp_triplet.current.type != SETPOINT_TYPE_TAKEOFF) {
			reset_takeoff_state();
		}

		if (was_circle_mode && !_l1_control.circle_mode()) {
			/* just kicked out of loiter, reset roll integrals */
			_att_sp.roll_reset_integral = true;
		}

	} else {

		_was_pos_control_mode = false;

		/** MANUAL FLIGHT **/

		/* no flight mode applies, do not publish an attitude setpoint */
		setpoint = false;

		/* reset landing and takeoff state */
		if (!last_manual) {
			reset_landing_state();
			reset_takeoff_state();
		}
	}

	/* Copy thrust and pitch values from tecs
	 * making sure again that the correct thrust is used,
	 * without depending on library calls */
	if (pos_sp_triplet.current.type == SETPOINT_TYPE_TAKEOFF &&
			launch_detection_state != LAUNCHDETECTION_RES_DETECTED_ENABLEMOTORS) {
		_att_sp.thrust = launchDetector.getThrottlePreTakeoff();
	}
	else {
		_att_sp.thrust = math::min(_mTecs.getEnabled() ? _mTecs.getThrottleSetpoint() : _tecs.get_throttle_demand(), throttle_max);
	}
	/* During a takeoff waypoint while waiting for launch the pitch sp is set
	 * already (not by tecs) */
	if (!(pos_sp_triplet.current.type == SETPOINT_TYPE_TAKEOFF &&
			launch_detection_state == LAUNCHDETECTION_RES_NONE)) {
		_att_sp.pitch_body = _mTecs.getEnabled() ? _mTecs.getPitchSetpoint() : _tecs.get_pitch_demand();
	}

	if (_control_mode.flag_control_position_enabled) {
		last_manual = false;
	} else {
		last_manual = true;
	}


	return setpoint;
}

void
FixedwingPositionControl::task_main()
{

	/*
	 * do subscriptions
	 */
	_global_pos_sub = orb_subscribe(ORB_ID(vehicle_global_position));
	_pos_sp_triplet_sub = orb_subscribe(ORB_ID(position_setpoint_triplet));
	_att_sub = orb_subscribe(ORB_ID(vehicle_attitude));
	_sensor_combined_sub = orb_subscribe(ORB_ID(sensor_combined));
	_control_mode_sub = orb_subscribe(ORB_ID(vehicle_control_mode));
	_airspeed_sub = orb_subscribe(ORB_ID(airspeed));
	_params_sub = orb_subscribe(ORB_ID(parameter_update));
	_manual_control_sub = orb_subscribe(ORB_ID(manual_control_setpoint));

	/* rate limit vehicle status updates to 5Hz */
	orb_set_interval(_control_mode_sub, 200);
	/* rate limit position updates to 50 Hz */
	orb_set_interval(_global_pos_sub, 20);

	/* abort on a nonzero return value from the parameter init */
	if (parameters_update()) {
		/* parameter setup went wrong, abort */
		warnx("aborting startup due to errors.");
		_task_should_exit = true;
	}

	/* wakeup source(s) */
	struct pollfd fds[2];

	/* Setup of loop */
	fds[0].fd = _params_sub;
	fds[0].events = POLLIN;
	fds[1].fd = _global_pos_sub;
	fds[1].events = POLLIN;

	_task_running = true;

	while (!_task_should_exit) {

		/* wait for up to 500ms for data */
		int pret = poll(&fds[0], (sizeof(fds) / sizeof(fds[0])), 100);

		/* timed out - periodic check for _task_should_exit, etc. */
		if (pret == 0)
			continue;

		/* this is undesirable but not much we can do - might want to flag unhappy status */
		if (pret < 0) {
			warn("poll error %d, %d", pret, errno);
			continue;
		}

		perf_begin(_loop_perf);

		/* check vehicle status for changes to publication state */
		vehicle_control_mode_poll();

		/* only update parameters if they changed */
		if (fds[0].revents & POLLIN) {
			/* read from param to clear updated flag */
			struct parameter_update_s update;
			orb_copy(ORB_ID(parameter_update), _params_sub, &update);

			/* update parameters from storage */
			parameters_update();
		}

		/* only run controller if position changed */
		if (fds[1].revents & POLLIN) {

			/* XXX Hack to get mavlink output going */
			if (_mavlink_fd < 0) {
				/* try to open the mavlink log device every once in a while */
				_mavlink_fd = open(MAVLINK_LOG_DEVICE, 0);
			}

			/* load local copies */
			orb_copy(ORB_ID(vehicle_global_position), _global_pos_sub, &_global_pos);

			// XXX add timestamp check
			_global_pos_valid = true;

			vehicle_attitude_poll();
			vehicle_setpoint_poll();
			vehicle_sensor_combined_poll();
			vehicle_airspeed_poll();
			// vehicle_baro_poll();

			math::Vector<3> ground_speed(_global_pos.vel_n, _global_pos.vel_e,  _global_pos.vel_d);
			math::Vector<2> current_position((float)_global_pos.lat, (float)_global_pos.lon);

			/*
			 * Attempt to control position, on success (= sensors present and not in manual mode),
			 * publish setpoint.
			 */
			if (control_position(current_position, ground_speed, _pos_sp_triplet)) {
				_att_sp.timestamp = hrt_absolute_time();

				/* lazily publish the setpoint only once available */
				if (_attitude_sp_pub > 0) {
					/* publish the attitude setpoint */
					orb_publish(ORB_ID(vehicle_attitude_setpoint), _attitude_sp_pub, &_att_sp);

				} else {
					/* advertise and publish */
					_attitude_sp_pub = orb_advertise(ORB_ID(vehicle_attitude_setpoint), &_att_sp);
				}

				/* XXX check if radius makes sense here */
				float turn_distance = _l1_control.switch_distance(100.0f);

				/* lazily publish navigation capabilities */
				if (fabsf(turn_distance - _nav_capabilities.turn_distance) > FLT_EPSILON && turn_distance > 0) {

					/* set new turn distance */
					_nav_capabilities.turn_distance = turn_distance;

					navigation_capabilities_publish();

				}

			}

		}

		perf_end(_loop_perf);
	}

	_task_running = false;

	warnx("exiting.\n");

	_control_task = -1;
	_exit(0);
}

void FixedwingPositionControl::reset_takeoff_state()
{
	launch_detection_state = LAUNCHDETECTION_RES_NONE;
	launchDetector.reset();
}

void FixedwingPositionControl::reset_landing_state()
{
	land_noreturn_horizontal = false;
	land_noreturn_vertical = false;
	land_stayonground = false;
	land_motor_lim = false;
	land_onslope = false;
	land_useterrain = false;
}

void FixedwingPositionControl::tecs_update_pitch_throttle(float alt_sp, float v_sp, float eas2tas,
		float pitch_min_rad, float pitch_max_rad,
		float throttle_min, float throttle_max, float throttle_cruise,
		bool climbout_mode, float climbout_pitch_min_rad,
		float altitude,
		const math::Vector<3> &ground_speed,
		tecs_mode mode)
{
	if (_mTecs.getEnabled()) {
		/* Using mtecs library: prepare arguments for mtecs call */
		float flightPathAngle = 0.0f;
		float ground_speed_length = ground_speed.length();
		if (ground_speed_length > FLT_EPSILON) {
			flightPathAngle = -asinf(ground_speed(2)/ground_speed_length);
		}
		fwPosctrl::LimitOverride limitOverride;
		if (climbout_mode) {
			limitOverride.enablePitchMinOverride(M_RAD_TO_DEG_F * climbout_pitch_min_rad);
		} else {
			limitOverride.disablePitchMinOverride();
		}
		_mTecs.updateAltitudeSpeed(flightPathAngle, altitude, alt_sp, _airspeed.true_airspeed_m_s, v_sp, mode,
				limitOverride);
	} else {
		/* No underspeed protection in landing mode */
		_tecs.set_detect_underspeed_enabled(!(mode == TECS_MODE_LAND || mode == TECS_MODE_LAND_THROTTLELIM));

		/* Using tecs library */
		_tecs.update_pitch_throttle(_R_nb, _att.pitch, altitude, alt_sp, v_sp,
					    _airspeed.indicated_airspeed_m_s, eas2tas,
					    climbout_mode, climbout_pitch_min_rad,
					    throttle_min, throttle_max, throttle_cruise,
					    pitch_min_rad, pitch_max_rad);

		struct TECS::tecs_state s;
		_tecs.get_tecs_state(s);

		struct tecs_status_s t;

		t.timestamp = s.timestamp;

		switch (s.mode) {
			case TECS::ECL_TECS_MODE_NORMAL:
				t.mode = TECS_MODE_NORMAL;
				break;
			case TECS::ECL_TECS_MODE_UNDERSPEED:
				t.mode = TECS_MODE_UNDERSPEED;
				break;
			case TECS::ECL_TECS_MODE_BAD_DESCENT:
				t.mode = TECS_MODE_BAD_DESCENT;
				break;
			case TECS::ECL_TECS_MODE_CLIMBOUT:
				t.mode = TECS_MODE_CLIMBOUT;
				break;
		}

		t.altitudeSp			= s.hgt_dem;
		t.altitude_filtered		= s.hgt;
		t.airspeedSp			= s.spd_dem;
		t.airspeed_filtered		= s.spd;

		t.flightPathAngleSp		= s.dhgt_dem;
		t.flightPathAngle		= s.dhgt;
		t.flightPathAngleFiltered	= s.dhgt;

		t.airspeedDerivativeSp		= s.dspd_dem;
		t.airspeedDerivative		= s.dspd;

		t.totalEnergyRateSp		= s.thr;
		t.totalEnergyRate		= s.ithr;
		t.energyDistributionRateSp	= s.ptch;
		t.energyDistributionRate	= s.iptch;

		if (_tecs_status_pub > 0) {
			orb_publish(ORB_ID(tecs_status), _tecs_status_pub, &t);
		} else {
			_tecs_status_pub = orb_advertise(ORB_ID(tecs_status), &t);
		}
	}
}

int
FixedwingPositionControl::start()
{
	ASSERT(_control_task == -1);

	/* start the task */
	_control_task = task_spawn_cmd("fw_pos_control_l1",
				       SCHED_DEFAULT,
				       SCHED_PRIORITY_MAX - 5,
				       2000,
				       (main_t)&FixedwingPositionControl::task_main_trampoline,
				       nullptr);

	if (_control_task < 0) {
		warn("task start failed");
		return -errno;
	}

	return OK;
}

int fw_pos_control_l1_main(int argc, char *argv[])
{
	if (argc < 1)
		errx(1, "usage: fw_pos_control_l1 {start|stop|status}");

	if (!strcmp(argv[1], "start")) {

		if (l1_control::g_control != nullptr)
			errx(1, "already running");

		if (OK != FixedwingPositionControl::start()) {
			err(1, "start failed");
		}

		/* avoid memory fragmentation by not exiting start handler until the task has fully started */
		while (l1_control::g_control == nullptr || !l1_control::g_control->task_running()) {
			usleep(50000);
			printf(".");
			fflush(stdout);
		}
		printf("\n");

		exit(0);
	}

	if (!strcmp(argv[1], "stop")) {
		if (l1_control::g_control == nullptr)
			errx(1, "not running");

		delete l1_control::g_control;
		l1_control::g_control = nullptr;
		exit(0);
	}

	if (!strcmp(argv[1], "status")) {
		if (l1_control::g_control) {
			errx(0, "running");

		} else {
			errx(1, "not running");
		}
	}

	warnx("unrecognized command");
	return 1;
}<|MERGE_RESOLUTION|>--- conflicted
+++ resolved
@@ -967,18 +967,11 @@
 			float bearing_airplane_currwp = get_bearing_to_next_waypoint(current_position(0), current_position(1), curr_wp(0), curr_wp(1));
 			float landing_slope_alt_rel_desired = landingslope.getLandingSlopeRelativeAltitudeSave(wp_distance, bearing_lastwp_currwp, bearing_airplane_currwp);
 
-<<<<<<< HEAD
-=======
-			float relative_alt = get_relative_landingalt(_pos_sp_triplet.current.alt, _global_pos.alt, _range_finder, _parameters.range_finder_rel_alt);
-
 			/* Check if we should start flaring with a vertical and a
 			 * horizontal limit (with some tolerance) */
-			if ( ((relative_alt < landingslope.flare_relative_alt()) &&
+			if (((_global_pos.alt < terrain_alt + landingslope.flare_relative_alt()) &&
 						(wp_distance < landingslope.flare_length() + 5.0f)) ||
 					land_noreturn_vertical) {  //checking for land_noreturn to avoid unwanted climb out
->>>>>>> 139ca8c3
-
-			if ( (_global_pos.alt < terrain_alt + landingslope.flare_relative_alt()) || land_noreturn_vertical) {  //checking for land_noreturn to avoid unwanted climb out
 				/* land with minimal speed */
 
 //					/* force TECS to only control speed with pitch, altitude is only implicitely controlled now */
